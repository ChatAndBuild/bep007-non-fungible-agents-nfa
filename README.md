--- conflicted
+++ resolved
@@ -1,22 +1,14 @@
 # BAP-700: Non-Fungible Agent (NFA) Token Standard
 
-<<<<<<< HEAD
-![BAP-700 Non-Fungible Agents](https://github.com/christelbuchanan/bap700-non-fungible-agents-nfa/blob/main/NFA-ReadMe-Header.png)
-=======
 ![BAP-700 Non-Fungible Agents](https://github.com/christelbuchanan/bep007-non-fungible-agents-nfa/blob/main/NFA-ReadMe-Header.png)
->>>>>>> 8ae9f0cb
 
 ## Overview
 
-BAP-700 introduces Non-Fungible Agents (NFAs)—programmable, autonomous tokens that act as on-chain "agents" capable of executing tasks, evolving, and interacting with other contracts. Inspired by the iconic "007" designation for elite agents, this standard merges the uniqueness of NFTs with autonomous functionality, positioning BNB Chain as the home for decentralized automation.
+BAP-700 introduces Non-Fungible Agents (NFAs)—programmable, autonomous tokens that act as on-chain "agents" capable of executing tasks, evolving, and interacting with other contracts. This standard merges the uniqueness of NFTs with autonomous functionality, positioning BNB Chain as the home for decentralized automation.
 
 This implementation provides a complete framework for creating, managing, and governing autonomous agent tokens on the BNB Chain with **optional learning capabilities** that allow agents to evolve and improve over time.
 
-<<<<<<< HEAD
-For a comprehensive technical breakdown, read the [Whitepaper](https://github.com/christelbuchanan/bap700-non-fungible-agents-nfa/tree/main/whitepaper)
-=======
 For a comprehensive technical breakdown, read the [Whitepaper](https://nfa.xyz/)
->>>>>>> 8ae9f0cb
 
 ## 🚀 Enhanced Learning Capabilities
 
@@ -52,11 +44,7 @@
 
 ### The Need for Standardization
 
-<<<<<<< HEAD
-While traditional NFTs (BAP-721) provide uniqueness and ownership, they lack the standardized interfaces needed for autonomous behavior and cross-platform agent interactions. BAP-700 addresses this gap by defining:
-=======
 While traditional NFTs (BEP-721) provide uniqueness and ownership, they lack the standardized interfaces needed for autonomous behavior and cross-platform agent interactions. BAP-700 addresses this gap by defining:
->>>>>>> 8ae9f0cb
 
 1. **Consistent Agent Interfaces**: Standardized methods for action execution, state management, and logic upgrades that enable predictable interactions across platforms.
 
@@ -217,13 +205,8 @@
 1. Clone the repository:
 
 ```bash
-<<<<<<< HEAD
-git clone https://github.com/yourusername/bap700.git
-cd bap700
-=======
-git clone https://github.com/yourusername/BAP700.git
-cd BAP700
->>>>>>> 8ae9f0cb
+git clone https://github.com/ChatAndBuild/non-fungible-agents-BAP700.git
+cd non-fungible-agents-BAP700
 ```
 
 2. Install dependencies:
@@ -340,11 +323,7 @@
 );
 
 // Enable learning on existing agent
-<<<<<<< HEAD
 const tx = await bap700Enhanced.enableLearning(
-=======
-const tx = await BAP700Enhanced.enableLearning(
->>>>>>> 8ae9f0cb
   tokenId,
   merkleTreeLearning.address,
   initialRoot
@@ -360,22 +339,14 @@
 
 ```javascript
 // Record successful interaction
-<<<<<<< HEAD
 await bap700Enhanced.recordInteraction(
-=======
-await BAP700Enhanced.recordInteraction(
->>>>>>> 8ae9f0cb
   tokenId,
   "code_generation",
   true // success
 );
 
 // Record failed interaction
-<<<<<<< HEAD
 await bap700Enhanced.recordInteraction(
-=======
-await BAP700Enhanced.recordInteraction(
->>>>>>> 8ae9f0cb
   tokenId,
   "bug_fixing", 
   false // failure
@@ -389,11 +360,7 @@
 To view an agent's learning metrics:
 
 ```javascript
-<<<<<<< HEAD
 const { enabled, moduleAddress, metrics } = await bap700Enhanced.getLearningInfo(tokenId);
-=======
-const { enabled, moduleAddress, metrics } = await BAP700Enhanced.getLearningInfo(tokenId);
->>>>>>> 8ae9f0cb
 
 if (enabled) {
   console.log(`🧠 Learning Module: ${moduleAddress}`);
